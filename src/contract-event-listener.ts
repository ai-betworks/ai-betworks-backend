// import { roundService } from '../services/roundService';
import { ethers } from 'ethers';
import { z } from 'zod';
import { supabase, wsOps } from './config';
import {
  attackActionSchema,
  deafenStatusSchema,
  poisonStatusSchema,
  PvpActionCategories,
  pvpActionEnactedAiChatOutputSchema,
  PvpActions,
  PvpAllPvpActionsType,
  silenceStatusSchema,
} from './schemas/pvp';
import { WsMessageTypes } from './schemas/wsServer';
import { roomAbi } from './types/contract.types';
import { Database } from './types/database.types';

const HARDCODED_ROOM = 17;

// Base Sepolia RPC URL (Use Alchemy, Infura, or Public RPC)

// Error in createNewRound: Error: network does not support ENS (operation="getEnsAddress",
export function getRoomContract(contractAddress: string) {
  const provider = new ethers.JsonRpcProvider(process.env.BASE_SEPOLIA_RPC_URL);
  const wallet = new ethers.Wallet(process.env.PRIVATE_KEY!, provider);
  return new ethers.Contract(contractAddress, roomAbi, wallet);
}

// Helper function to compute the hash of an indexed string
function getIndexedStringHash(str: string): string {
  return ethers.keccak256(ethers.toUtf8Bytes(str));
}

function hexToString(hex: string): string {
  // Remove '0x' prefix if present
  const cleanHex = hex.startsWith('0x') ? hex.slice(2) : hex;
  // Convert hex to buffer then to string
  return Buffer.from(cleanHex, 'hex').toString('utf8');
}

function decodePvpInvokeParameters(verb: string, parametersHex: string): any {
  try {
    const parametersStr = hexToString(parametersHex);
    const rawParameters = JSON.parse(parametersStr);

    // Convert scientific notation or large numbers to proper address format if it's a target
    if (rawParameters.target) {
      // Ensure target is treated as a hex string address
      rawParameters.target = ethers.getAddress(rawParameters.target.toString(16));
    }

    // Validate parameters based on verb type
    switch (verb.toUpperCase()) {
      case PvpActions.ATTACK:
        return attackActionSchema.shape.parameters.parse(rawParameters);
      case PvpActions.SILENCE:
        return silenceStatusSchema.shape.parameters.parse(rawParameters);
      case PvpActions.DEAFEN:
        return deafenStatusSchema.shape.parameters.parse(rawParameters);
      case PvpActions.POISON:
        return poisonStatusSchema.shape.parameters.parse(rawParameters);
      default:
        throw new Error(`Unknown verb type: ${verb}`);
    }
  } catch (error) {
    console.error('Error decoding parameters:', error);
    return null;
  }
}

function getPvpActionFromVerb(verb: string, targetAddress: string, decodedParameters: any): PvpAllPvpActionsType {
  switch (verb.toUpperCase()) {
    case PvpActions.ATTACK:
      return {
        actionType: PvpActions.ATTACK,
        actionCategory: PvpActionCategories.DIRECT_ACTION,
        parameters: {
          target: targetAddress,
          message: decodedParameters.message,
        },
      };
    case PvpActions.SILENCE:
      return {
        actionType: PvpActions.SILENCE,
        actionCategory: PvpActionCategories.STATUS_EFFECT,
        parameters: {
          target: targetAddress,
          duration: decodedParameters.duration,
        },
      };
    case PvpActions.DEAFEN:
      return {
        actionType: PvpActions.DEAFEN,
        actionCategory: PvpActionCategories.STATUS_EFFECT,
        parameters: {
          target: targetAddress,
          duration: decodedParameters.duration,
        },
      };
    case PvpActions.POISON:
      return {
        actionType: PvpActions.POISON,
        actionCategory: PvpActionCategories.STATUS_EFFECT,
        parameters: {
          target: targetAddress,
          duration: decodedParameters.duration,
          find: decodedParameters.find,
          replace: decodedParameters.replace,
          case_sensitive: decodedParameters.case_sensitive,
        },
      };
    default:
      throw new Error(`Unsupported PVP action: ${verb}`);
  }
}

function logAvailableEvents(abi: any[]) {
  const events = abi.filter((item) => item.type === 'event');
  console.log('\nAvailable events in contract:');
  events.forEach((event) => {
    console.log(`- ${event.name}`);
    console.log('  Parameters:', event.inputs);
  });
}

export async function startContractEventListener() {
  try {
    const provider = new ethers.JsonRpcProvider(process.env.BASE_SEPOLIA_RPC_URL);

    // Add reconnection logic
    // provider.on('disconnect', async (error) => {
    //   console.log('Provider disconnected:', error);
    //   try {
    //     await provider.destroy();
    //     // Wait a bit before reconnecting
    //     await new Promise((resolve) => setTimeout(resolve, 5000));
    //     await startContractEventListener();
    //   } catch (reconnectError) {
    //     console.error('Failed to reconnect:', reconnectError);
    //   }
    // });

    // Verify provider connection
    const { data: room, error: roomError } = await supabase
      .from('rooms')
      .select('*')
      .eq('id', HARDCODED_ROOM)
      .single();

    if (roomError) {
      console.error('Error fetching room:', roomError);
      return;
    }

    const network = await provider.getNetwork();
    console.log('Connected to network:', network.name, 'chainId:', network.chainId);

    if (!room.contract_address) {
      throw new Error(
        'No contract address found for room #' + HARDCODED_ROOM + " can't listen to contract"
      );
    }
    const contractAddress = room.contract_address;
    const contract = new ethers.Contract(contractAddress, roomAbi, provider);

    // Verify contract connection
    const code = await provider.getCode(contractAddress);
    if (code === '0x') {
      throw new Error('No contract found at address: ' + contractAddress);
    }

    console.log(
      'Starting contract event listener on room #',
      HARDCODED_ROOM,
      'with address',
      contractAddress
    );

    // Create mapping of all possible verb hashes
    const verbHashToString: Record<string, string> = {
      [getIndexedStringHash('attack')]: 'attack',
      [getIndexedStringHash('silence')]: 'silence',
      [getIndexedStringHash('deafen')]: 'deafen',
      [getIndexedStringHash('poison')]: 'poison',
    };

    // Set up event filters
    const roundStartedFilter = contract.filters.RoundStarted();
    const roundStateUpdatedFilter = contract.filters.RoundStateUpdated();
    const pvpActionInvokedFilter = contract.filters.PvpActionInvoked();
    console.log('roundStartedFilter', roundStartedFilter);
    console.log('roundStateUpdatedFilter', roundStateUpdatedFilter);
    console.log('pvpActionInvokedFilter', pvpActionInvokedFilter);
    // Listen using filters
    contract.on(roundStartedFilter, async (eventPayload) => {
      // The args array contains the decoded parameters in order
      const [roundId, startTime, endTime] = eventPayload.args;

      console.log('RoundStarted event:', {
        roundId: roundId,
        startTime: startTime, // Convert from unix timestamp if needed
        endTime: endTime, // Convert from unix timestamp if needed
        blockNumber: eventPayload.log.blockNumber,
        transactionHash: eventPayload.log.transactionHash,
      });
    });

    contract.on(roundStateUpdatedFilter, async (eventPayload) => {
      const [roundId, newState] = eventPayload.args;
      console.log('RoundStateUpdated event:', {
        roundId: roundId,
        newState: newState,
        blockNumber: eventPayload.log.blockNumber,
        transactionHash: eventPayload.log.transactionHash,
      });
    });

    contract.on(pvpActionInvokedFilter, async (eventPayload) => {
      const [verbHash, targetAddress, endTime, parameters] = eventPayload.args;
      console.log('\n=== PvpActionInvoked Event Details ===');

      // Get transaction details to find the sender
      const transaction = await eventPayload.getTransaction();
      const instigatorAddress = transaction.from;

      // Decode the verb
      const verb = verbHashToString[verbHash.hash];
      if (!verb) {
        console.error('Unknown verb hash:', verbHash.hash);
        return;
      }

      console.log(eventPayload);
      // Decode the parameters
      const decodedParameters = decodePvpInvokeParameters(verb, parameters);
      if (!decodedParameters) {
        console.error('Failed to decode parameters');
        return;
      }

      const { data: room, error: roomError } = await supabase
        .from('rooms')
        .select('id')
        .eq('contract_address', contractAddress)
        .single();

      if (roomError) {
        console.error('Error fetching room:', roomError);
        return;
      }

      const { data: round, error: roundError } = await supabase
        .from('rounds')
        .select('id, round_agents(*, agents(*))')
        .eq('room_id', room.id)
        .eq('status', 'OPEN')
        .single();

      if (roundError) {
        if (roundError.code === 'PGRST106') {
          console.error(`No open round found for room ${room.id}, skipping pvp notification`);
          return;
        }
        console.error('Error fetching round:', roundError);
        return;
      }

      // Create a structured object matching your schema types
      const pvpAction = getPvpActionFromVerb(verb, targetAddress, decodedParameters);

      // Log the decoded data
      console.log('\nDecoded Data:');
      console.log('- Verb:', verb);
<<<<<<< HEAD
      console.log('- TargetAddress:', targetAddress);
=======
      console.log('- Address:', targetAddress);
>>>>>>> 9f927bc0
      console.log('- End Time:', endTime);
      console.log('- Decoded Parameters:', decodedParameters);
      console.log('\nStructured PVP Action:', pvpAction);

      const pvpActionMessage = {
        messageType: WsMessageTypes.PVP_ACTION_ENACTED,
        signature: 'signature',
        sender: targetAddress,
        content: {
          roundId: round.id,
<<<<<<< HEAD
          instigatorAddress: targetAddress,
          txHash: eventPayload.log.transactionHash,
          // toString() so postgres can handle it when calling JSON.stringify()
          timestamp: endTime.toString(),
=======
          instigator: instigatorAddress,
          timestamp: endTime,
>>>>>>> 9f927bc0
          roomId: room.id,
          action: pvpAction,
        },
      } satisfies z.infer<typeof pvpActionEnactedAiChatOutputSchema>;

      await wsOps.broadcastToAiChat({
        roomId: HARDCODED_ROOM,
        record: {
          agent_id: 57, //TODO hardcoding so bad, feels so bad, profound sadness, mama GM
          message: pvpActionMessage,
          round_id: round.id,
          message_type: WsMessageTypes.PVP_ACTION_ENACTED,
          original_author: null,
          pvp_status_effects: {}, // Our contract is the source of truth, this field is an artifact
        } satisfies Database['public']['Tables']['round_agent_messages']['Insert'],
      });
    });

    // Log available events
    // Query past events

    // Uncomment below to get historical dump
    // const latestBlock = await provider.getBlockNumber();
    // const fromBlock = latestBlock - 1000; // Last 1000 blocks
    // console.log('HERE');

    // console.log(`Querying past events from block ${fromBlock} to ${latestBlock}`);
    // const pastEvents = await contract.queryFilter(contract.filters.PvpActionInvoked(), fromBlock);

    // console.log('Found past PvpActionInvoked events:', pastEvents.length);
    // pastEvents.forEach((event) => {
    //   console.log('Past event:', {
    //     blockNumber: event.blockNumber,
    //     transactionHash: event.transactionHash,
    //     args: event.data,
    //   });
    // });

    // Add a test event listener for all events. This is very noisy.
    // contract.on('*', (event) => {
    //   console.log('Received raw event:', event);
    // });

    // Instead, add error handling for the WebSocketProvider if you need it
    // if (provider instanceof ethers.WebSocketProvider) {
    //   provider.websocket.on('error', (error: Error) => {
    //     console.error('WebSocket error:', error);
    //   });
    // }
  } catch (error) {
    console.error('Error in startContractEventListener:', error);
    // Retry after delay
    setTimeout(() => {
      startContractEventListener().catch(console.error);
    }, 5000);
  }
}

// Start the listener and handle any promise rejections
startContractEventListener().catch(console.error);<|MERGE_RESOLUTION|>--- conflicted
+++ resolved
@@ -272,11 +272,7 @@
       // Log the decoded data
       console.log('\nDecoded Data:');
       console.log('- Verb:', verb);
-<<<<<<< HEAD
       console.log('- TargetAddress:', targetAddress);
-=======
-      console.log('- Address:', targetAddress);
->>>>>>> 9f927bc0
       console.log('- End Time:', endTime);
       console.log('- Decoded Parameters:', decodedParameters);
       console.log('\nStructured PVP Action:', pvpAction);
@@ -287,15 +283,10 @@
         sender: targetAddress,
         content: {
           roundId: round.id,
-<<<<<<< HEAD
-          instigatorAddress: targetAddress,
+          instigatorAddress: instigatorAddress,
           txHash: eventPayload.log.transactionHash,
           // toString() so postgres can handle it when calling JSON.stringify()
           timestamp: endTime.toString(),
-=======
-          instigator: instigatorAddress,
-          timestamp: endTime,
->>>>>>> 9f927bc0
           roomId: room.id,
           action: pvpAction,
         },
