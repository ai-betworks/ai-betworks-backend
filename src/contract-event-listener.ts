--- conflicted
+++ resolved
@@ -284,16 +284,11 @@
         sender: targetAddress,
         content: {
           roundId: round.id,
-<<<<<<< HEAD
           instigatorAddress: instigatorAddress,
           txHash: eventPayload.log.transactionHash,
           // toString() so postgres can handle it when calling JSON.stringify()
-          timestamp: endTime.toString(),
-=======
-          instigator: instigatorAddress,
           timestamp: Date.now(),
           effectEndTime: Number(endTime),
->>>>>>> 0c3dc63b
           roomId: room.id,
           action: pvpAction,
         },
