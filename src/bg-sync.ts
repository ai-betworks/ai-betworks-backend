--- conflicted
+++ resolved
@@ -1,14 +1,6 @@
-<<<<<<< HEAD
-/* 
-  Background process that closes and opens new rounds as needed
-*/
-import { z } from 'zod';
-import { backendEthersSigningWallet, supabase } from './config';
-=======
 import { backendEthersSigningWallet, supabase } from './config';
 // import { roundService } from '../services/roundService';
 import { z } from 'zod';
->>>>>>> 0a93978a
 import { getRoomContract } from './room-contract';
 import { Database } from './types/database.types';
 import { WsMessageTypes } from './types/ws';
@@ -55,11 +47,7 @@
     }
 
     console.log('new round created', newRound);
-<<<<<<< HEAD
-    console.log('calling contract #{contract_address} startRound');
-=======
     console.log(`calling contract ${room.contract_address} startRound`);
->>>>>>> 0a93978a
 
     const contract = getRoomContract(room.contract_address);
     const tx = await contract.startRound();
@@ -168,15 +156,9 @@
 
   await processGmMessage(message);
 
-<<<<<<< HEAD
   // wait 30 seconds for the agents to respond
   await new Promise((resolve) => setTimeout(resolve, 30000));
   // await new Promise(resolve => setTimeout(resolve, 1000));
-=======
-  // wait 30 seconds
-  // await new Promise(resolve => setTimeout(resolve, 30000));
-  await new Promise((resolve) => setTimeout(resolve, 1000));
->>>>>>> 0a93978a
 
   // select all the round_agents that are not kicked
   const { data: roundAgents2, error: roundAgentsError2 } = await supabase
@@ -198,11 +180,7 @@
       if (!outcome || Object.keys(outcome).length === 0) {
         await supabase
           .from('round_agents')
-<<<<<<< HEAD
           .update({ outcome: { decision: Math.floor(Math.random() * 3) + 1, fabricated: true } })
-=======
-          .update({ outcome: { decision: Math.floor(Math.random() * 3) + 1 } })
->>>>>>> 0a93978a
           .eq('id', roundAgent.id);
       }
 
