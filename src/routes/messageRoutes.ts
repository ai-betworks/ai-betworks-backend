// Note: Messages here means messages that are sent to and from agents (room participants, GM, oracles, etc.) to the backend

// These are POST routes that participants can use instead of WS. Messages that are input through REST and WS are processed the exact same way.

// POST requests here should all implement the signatureAuth middleware to verify the message is coming from an authorized source.
// /messages/observations: Was previously /observations
// /messages/agentMessage: Was previously /rooms/:roomId/rounds/:roundId/aiChat
import { FastifyInstance } from 'fastify';
import { z } from 'zod';
import { processAgentMessage, processGmMessage, processObservationMessage } from '../utils/messageHandler';
import {
  agentMessageInputSchema,
  gmMessageInputSchema,
  messagesRestResponseSchema,
  observationMessageInputSchema,
} from '../utils/schemas';
import { supabase } from '../config';
import { signatureVerificationMiddleware } from '../middleware/signatureVerification';

export async function messagesRoutes(server: FastifyInstance) {
  // Register signature verification middleware
  await signatureVerificationMiddleware(server);

  // Agent Message Route
  server.post<{
    Body: z.infer<typeof agentMessageInputSchema>;
    Reply: z.infer<typeof messagesRestResponseSchema>;
  }>(
<<<<<<< HEAD
    '/observations',

    async (request, reply) => {
      console.log('Received observation message', request.body);

      const result = await processObservationMessage(request.body);
      return reply.status(result.statusCode).send({
        message: result.message,
        data: result.data,
        error: result.error,
      });
=======
    '/agentMessage',
    {
      schema: {
        body: {
          type: 'object',
          required: ['signature', 'messageType', 'sender', 'content'],
        },
      },
    },
    async (request, reply) => {
      try {
        const { error } = agentMessageInputSchema.safeParse(request.body);
        if (error) {
          return reply.status(400).send({
            message: 'Invalid agent message format',
            error: error.message
          });
        }

        const result = await processAgentMessage(request.body);
        return reply.status(result.statusCode).send({
          message: result.message,
          data: result.data,
          error: result.error
        });
      } catch (error) {
        console.error('Error in agent message route:', error);
        return reply.status(500).send({
          message: 'Internal server error processing agent message',
          error: error instanceof Error ? error.message : 'Unknown error'
        });
      }
>>>>>>> 2d12f894
    }
  );

  // Observation Message Route
  server.post<{
    Body: z.infer<typeof observationMessageInputSchema>;
    Reply: z.infer<typeof messagesRestResponseSchema>;
  }>(
    '/observations',
    {
      schema: {
        body: {
          type: 'object',
          required: ['signature', 'messageType', 'sender', 'content'],
        },
      },
    },
    async (request, reply) => {
      const result = await processObservationMessage(request.body);
      return reply.status(result.statusCode).send({
        message: result.message,
        data: result.data,
        error: result.error,
      });
    }
  );

  // GM Message Route
  server.post<{
    Body: z.infer<typeof gmMessageInputSchema>;
    Reply: z.infer<typeof messagesRestResponseSchema>;
  }>(
    '/gmMessage',
    {
      schema: {
        body: {
          type: 'object',
          required: ['signature', 'messageType', 'sender', 'content'],
        },
      },
    },
    async (request, reply) => {
      try {
        const result = await processGmMessage(request.body);
        return reply.status(result.statusCode).send({
          message: result.message || 'GM Message processed successfully',
          data: result.data,
          error: result.error
        });
      } catch (error) {
        console.error('Error in GM message route:', error);
        return reply.status(500).send({
          message: 'Internal server error processing GM message',
          error: error instanceof Error ? error.message : 'Unknown error'
        });
      }
    }
  );

        // Query messages for the round with pagination
        server.get<{
    Params: { roundId: string };
    Querystring: { limit?: string };
    Reply: { 
      success: boolean;
      data?: any[];
      error?: string;
    };
  }>(
    '/round/:roundId',
    {
      schema: {
        params: {
          type: 'object',
          required: ['roundId'],
          properties: {
            roundId: { type: 'string', pattern: '^[0-9]+$' }
          }
        },
        querystring: {
          type: 'object',
          properties: {
            limit: { type: 'string', pattern: '^[0-9]+$' }
          }
        }
      }
    },
    async (request, reply) => {
      const roundId = parseInt(request.params.roundId);
      const limit = request.query.limit ? parseInt(request.query.limit) : 50;

      try {
        const { data: messages, error } = await supabase
          .from('round_agent_messages')
          .select(`
            id,
            message,
            message_type,
            created_at,
            agent_id,
            original_author,
            pvp_status_effects
          `)
          .eq('round_id', roundId)
          .order('created_at', { ascending: false })
          .limit(limit);

        if (error) {
          console.error('Error fetching round messages:', error);
          return reply.status(500).send({ 
            success: false, 
            error: 'Failed to fetch round messages' 
          });
        }

        return reply.send({
          success: true,
          data: messages
        });
      } catch (error) {
        console.error('Error in round messages route:', error);
        return reply.status(500).send({ 
          success: false, 
          error: 'Internal server error fetching round messages' 
        });
      }
    }
  );
}<|MERGE_RESOLUTION|>--- conflicted
+++ resolved
@@ -26,19 +26,6 @@
     Body: z.infer<typeof agentMessageInputSchema>;
     Reply: z.infer<typeof messagesRestResponseSchema>;
   }>(
-<<<<<<< HEAD
-    '/observations',
-
-    async (request, reply) => {
-      console.log('Received observation message', request.body);
-
-      const result = await processObservationMessage(request.body);
-      return reply.status(result.statusCode).send({
-        message: result.message,
-        data: result.data,
-        error: result.error,
-      });
-=======
     '/agentMessage',
     {
       schema: {
@@ -71,7 +58,6 @@
           error: error instanceof Error ? error.message : 'Unknown error'
         });
       }
->>>>>>> 2d12f894
     }
   );
 
@@ -81,15 +67,10 @@
     Reply: z.infer<typeof messagesRestResponseSchema>;
   }>(
     '/observations',
-    {
-      schema: {
-        body: {
-          type: 'object',
-          required: ['signature', 'messageType', 'sender', 'content'],
-        },
-      },
-    },
+
     async (request, reply) => {
+      console.log('Received observation message', request.body);
+
       const result = await processObservationMessage(request.body);
       return reply.status(result.statusCode).send({
         message: result.message,
