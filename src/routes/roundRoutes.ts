--- conflicted
+++ resolved
@@ -18,27 +18,6 @@
 import { KickParticipant, kickParticipantSchema } from '../utils/schemas';
 
 export async function roundRoutes(server: FastifyInstance) {
-<<<<<<< HEAD
-
-server.get<{
-  Params: { roomId: string };
-}>(
-  '/active',
-  {
-    schema: {
-      params: {
-        type: 'object',
-        required: ['roomId'],
-        properties: {
-          roomId: { type: 'string', pattern: '^[0-9]+$' }
-        }
-      }
-    }
-  },
-  async (request, reply) => {
-    const roomId = parseInt(request.params.roomId);
-=======
-  // Add to roundRoutes.ts
   server.get<{
     Params: { roomId: string };
   }>(
@@ -56,7 +35,6 @@
     },
     async (request, reply) => {
       const roomId = parseInt(request.params.roomId);
->>>>>>> 0a93978a
 
       try {
         const { data: activeRound, error } = await supabase
